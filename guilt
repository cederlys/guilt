--- conflicted
+++ resolved
@@ -431,33 +431,19 @@
 
 	push_patch "$1"
 
-<<<<<<< HEAD
-	__refresh_patch "$top_patch" HEAD^^ 2 ""
-=======
-	__refresh_patch "$2" HEAD^^ 2
->>>>>>> ba834720
+	__refresh_patch "$2" HEAD^^ 2 ""
 
 	series_remove_patch "$1"
 }
 
-<<<<<<< HEAD
 # usage: refresh_patch patchname gengitdiff
-function refresh_patch
-=======
-# usage: refresh_patch patchname
 refresh_patch()
->>>>>>> ba834720
 {
 	__refresh_patch "$1" HEAD^ 1 "$2"
 }
 
-<<<<<<< HEAD
 # usage: __refresh_patch patchname commitish number_of_commits gengitdiff
-function __refresh_patch
-=======
-# usage: __refresh_patch patchname commitish number_of_commits
 __refresh_patch()
->>>>>>> ba834720
 {
 	assert_head_check
 
@@ -467,18 +453,13 @@
 
 		git-diff-files --name-only | (while read n; do git-update-index "$n" ; done)
 
-<<<<<<< HEAD
-	[ ! -z "$4" ] && diffopts="-C -M --find-copies-harder"
-	
-	# get the new patch
-	git-diff $diffopts "$2" >> /tmp/guilt.diff.$$
-=======
 		# get the patch header
 		do_get_full_header "$p" > /tmp/guilt.diff.$$
->>>>>>> ba834720
-
+
+		[ ! -z "$4" ] && diffopts="-C -M --find-copies-harder"
+		
 		# get the new patch
-		git-diff "$2" >> /tmp/guilt.diff.$$
+		git-diff $diffopts "$2" >> /tmp/guilt.diff.$$
 
 		# move the new patch in
 		mv "$p" "$p~"
