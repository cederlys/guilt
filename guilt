#!/bin/sh
#
# Copyright (c) Josef "Jeff" Sipek, 2006-2008
#

GUILT_VERSION="0.31.2"
GUILT_NAME="Ciuleandra"

# If the first argument is one of the below, display the man page instead of
# the rather silly and mostly useless usage string
case $1 in
	-h|--h|--he|--hel|--help)
	shift
	exec "guilt-help" "`basename $0`"
	exit
	;;
	-V|--ver|--versi|--versio|--version)
	echo "Guilt version $GUILT_VERSION"
	exit
	;;
esac

# we change directories ourselves
SUBDIRECTORY_OK=1

. "$(git --exec-path)/git-sh-setup"

#
# Git version check
#
gitver=`git --version | cut -d' ' -f3 | sed -e 's/^debian\.//'`
case "$gitver" in
	1.5.*)	;; # git config
	1.6.*)	;; # git config
	*)	die "Unsupported version of git ($gitver)" ;;
esac

#
# Shell library
#

# echo -n is a bashism, use printf instead
_disp()
{
	printf "%b" "$*"
}

# echo -e is a bashism, use printf instead
disp()
{
	printf "%b\n" "$*"
}

noerr()
{
	"$@" 2>/dev/null
}

silent()
{
	"$@" >/dev/null 2>/dev/null
}

########

guilt_commands()
{
	find "`dirname $0`" -maxdepth 1 -name "guilt-*" -type f -perm +111 | sed -e "s/.*\\/`basename $0`-//"
}

if [ "`basename $0`" = "guilt" ]; then
	# being run as standalone

	# by default, we shouldn't fail
	cmd=

	if [ $# -ne 0 ]; then
		# take first arg, and try to execute it

		arg="$1"
		dir=`dirname $0`

		if [ -x "$dir/guilt-$arg" ]; then
			cmd=$arg
		else
			# might be a short handed
			for command in $(guilt_commands); do
				case $command in
				$arg*)
					if [ -x "$dir/guilt-$command" ]; then
						cmd=$command
					fi
					;;
				esac
			done
		fi
		if [ -n "$cmd" ]; then
			shift
			exec "$dir/guilt-$cmd" "$@"

			# this is not reached because of the exec
			die "Exec failed! Something is terribly wrong!"
		else
			disp "Command $arg not found" >&2
			disp "" >&2
		fi
	fi

	# no args passed or invalid command entered, just output help summary

	disp "Guilt v$GUILT_VERSION"
	disp ""
	disp "Pick a command:"
	guilt_commands | sort | column | column -t | sed -e 's/^/	/'

	disp ""
	disp "Example:"
	disp "\tguilt-push"
	disp "or"
	disp "\tguilt push"

	# now, let's exit
	exit 1
fi

########

#
# Library goodies
#

# usage: valid_patchname <patchname>
valid_patchname()
{
	case "$1" in
		/*|./*|../*|*/./*|*/../*|*/.|*/..|*/|*\ *|*\	*)
			return 1;;
		*)
			return 0;;
	esac
}

get_branch()
{
	silent git symbolic-ref HEAD || \
		die "Working on a detached HEAD is unsupported."

	git symbolic-ref HEAD | sed -e 's,^refs/heads/,,'
}

verify_branch()
{
	[ ! -d "$GIT_DIR/patches" ] &&
		die "Patches directory doesn't exist, try guilt-init"
	[ ! -d "$GIT_DIR/patches/$branch" ] &&
		die "Branch $branch is not initialized, try guilt-init"
	[ ! -f "$GIT_DIR/patches/$branch/series" ] &&
		die "Branch $branch does not have a series file"
	[ ! -f "$GIT_DIR/patches/$branch/status" ] &&
		die "Branch $branch does not have a status file"
	[ -f "$GIT_DIR/patches/$branch/applied" ] &&
		die "Warning: Branch $branch has 'applied' file - guilt is not compatible with stgit"
}

get_top()
{
	tail -1 "$GUILT_DIR/$branch/status"
}

get_prev()
{
	if [ `wc -l < "$GUILT_DIR/$branch/status"` -gt 1 ]; then
		tail -n 2 "$GUILT_DIR/$branch/status" | head -n 1
	fi
}

get_full_series()
{
	# ignore all lines matching:
	#	- empty lines
	#	- whitespace only
	#	- optional whitespace followed by '#' followed by more
	#	  optional whitespace
	# also remove comments from end of lines
	sed -n -e "/^[[:space:]]*\(#.*\)*\$/ ! {
		s/[[:space:]]*#.*\$//

		p
		}
		" $series
}

get_series()
{
	get_full_series | while read p; do
		check_guards "$p" && echo "$p"
	done
}

# usage: check_guards <patch>
# Returns 0 if the patch should be pushed
check_guards()
{
	get_guards "$1" | while read guard; do
		case "$guard" in
			+*)
				# Push +guard *only if* guard selected
				silent grep -e "^$guard\$" "$guards_file" || return 1
				;;
			-*)
				# Push -guard *unless* guard selected
				silent grep -e "^$guard\$" "$guards_file" && return 1
				;;
		esac
	done

	# propagate return from subshell
	return $?
}

# usage: get_guards <patch>
get_guards()
{
	sed -n -e "
\,^$1[[:space:]]*#, {
	s,^$1[[:space:]]*,,
	s,#[^+-]*,,g

	p
}" "$series"
}

# usage: set_guards <patch> <guards...>
set_guards()
{
	(
		p="$1"
		shift
		for x in "$@"; do
			case "$x" in
				[+-]*)
					sed -e "s,^$p\([[:space:]].*\)\?\$,$p\1 #$x," "$series" > "$series.tmp"
					mv "$series.tmp" "$series"
					;;
				*)
					echo "'$x' is not a valid guard name" >&2
					;;
			esac
		done
	)
}

# usage: unset_guards <patch> <guards...>
unset_guards()
{
	(
		p="$1"
		shift
		for x in "$@"; do
			sed -e "\,^$p[[:space:]], { s/ #$x\([[:space:]].*\)\?$/\1/ }" "$series" > "$series.tmp"
			mv "$series.tmp" "$series"
		done
	)
}

# usage: do_make_header <hash>
do_make_header()
{
	# we should try to work with commit objects only
	if [ `git cat-file -t "$1"` != "commit" ]; then
		disp "Hash $1 is not a commit object" >&2
		disp "Aborting..." >&2
		exit 2
	fi

	git cat-file -p "$1" | awk '
		BEGIN{headers=1; firstline=1}
		/^author / && headers {
			sub(/^author +/, "");
			sub(/ [0-9]* [+-]*[0-9][0-9]*$/, "");
			author=$0
		}
		!headers {
			print
			if (firstline) {
				firstline = 0;
				print "\nFrom: " author;
			}
		}
		/^$/ && headers { headers = 0 }
	'
}

# usage: do_get_patch patchfile
do_get_patch()
{
	cat "$1" | awk '
BEGIN{}
/^(diff |---$|--- )/,/END{}/
'
}

# usage: do_get_header patchfile
do_get_header()
{
	# The complexity arises from the fact that we want to ignore the
	# From line and the empty line after it if it exists

	# 2nd line skips the From line
	# 3rd line skips the empty line right after a From line
	# 4th line terminates execution when we encounter the diff
	cat "$1" | awk '
BEGIN{skip=0}
/^Subject:/ && (NR==1){print substr($0, 10); next}
/^From:/{skip=1; next}
/^[ \t\f\n\r\v]*$/ && (skip==1){skip=0; next}
/^(diff |---$|--- )/{exit}
{print $0}
END{}
'
}

# usage: do_get_full_header patchfile
do_get_full_header()
{
	# 2nd line checks for the begining of a patch
	# 3rd line outputs the line if it didn't get pruned by the above rules
	cat "$1" | awk '
BEGIN{}
/^(diff |---$|--- )/{exit}
{print $0}
END{}
'
}

# usage: assert_head_check
assert_head_check()
{
	if ! head_check refs/patches/$branch/`get_top`; then
		die "aborting..."
	fi
}

# usage: head_check <expected hash>
head_check()
{
	# make sure we're not doing funky things to commits that don't
	# belong to us

	case "$1" in
		'')
			# the expected hash is empty
			return 0 ;;
		refs/patches/$branch/)
			# the expected hash is an invalid rev
			return 0 ;;
	esac

	if [ "`git rev-parse refs/heads/$branch`" != "`git rev-parse $1`" ]; then
		disp "Expected HEAD commit $1" >&2
		disp "                 got `git rev-parse refs/heads/$branch`" >&2
		return 1
	fi
	return 0
}

# usage: series_insert_patch <patchname>
series_insert_patch()
{
	awk -v top="`get_top`" -v new="$1" \
		'BEGIN{if (top == "") print new;}
		{
			print $0;
			if (top != "" && top == $0) print new;
		}' "$series" > "$series.tmp"
	mv "$series.tmp" "$series"
}

# usage: series_remove_patch <patchname>
series_remove_patch()
{
	grep -v "^$1\([[:space:]].*\)\?$" < "$series" > "$series.tmp"
	mv "$series.tmp" "$series"
}

# usage: series_rename_patch <oldname> <newname>
series_rename_patch()
{
	# Rename the patch, but preserve comments on the line
	awk -v old="$1" -v new="$2" '
{
	if (index($0, old) == 1)
		print new substr($0, length(old) + 1);
	else
		print $0;
}' "$series" > "$series.tmp"

	mv "$series.tmp" "$series"
}

# usage: series_rename_patch <oldpatchname> <newpatchname>
ref_rename_patch()
{
	git update-ref "refs/patches/$branch/$2" `git rev-parse "refs/patches/$branch/$1"`
	remove_ref "refs/patches/$branch/$1"
}

# Beware! This is one of the few (only?) places where we modify the applied
# file directly
#
# usage: applied_rename_patch <oldname> <newname>
applied_rename_patch()
{
	awk -v old="$1" -v new="$2" \
			'BEGIN{FS=":"}
			{ if ($0 == old)
				print new;
			else
				print;
			}' "$applied" > "$applied.tmp"

	mv "$applied.tmp" "$applied"
}

# usage: remove_patch_refs
# reads patch names from stdin
remove_patch_refs()
{
	while read pname; do
		remove_ref "refs/patches/$branch/$pname"
	done
}

# usage: pop_many_patches <commitish> <number of patches>
pop_many_patches()
{
	assert_head_check

	(
		cd "$TOP_DIR"

		# remove the patches refs
		tail -$2 < "$applied" | remove_patch_refs

		git reset --hard "$1" > /dev/null
		head -n "-$2" < "$applied" > "$applied.tmp"
		mv "$applied.tmp" "$applied"
	)
}

# usage: pop_all_patches
pop_all_patches()
{
	pop_many_patches \
		`git rev-parse refs/patches/$branch/$(head -1 "$applied")^` \
		`wc -l < "$applied"`
}

# usage: remove_ref <refname>
remove_ref()
{
	(
		# does the ref exist?
		r=`git show-ref --verify -s "$1" 2> /dev/null`
		[ $? -ne 0 ] && exit 0

		# remove it
		git update-ref -d "$1" "$r"
	)
}

# usage: commit patchname parent
commit()
{
	(
		TMP_MSG=`get_tmp_file msg`

		p="$GUILT_DIR/$branch/$1"
		pname="$1"
		cd_to_toplevel

		git diff-files --name-only | (while read n; do git update-index "$n" ; done)

		# grab a commit message out of the patch
		do_get_header "$p" > "$TMP_MSG"

		# make a default commit message if patch doesn't contain one
		[ ! -s "$TMP_MSG" ] && echo "patch $pname" > "$TMP_MSG"

		# extract a From line from the patch header, and set
		# GIT_AUTHOR_{NAME,EMAIL}
		author_str=`sed -n -e '/^From:/ { s/^From: //; p; q; }; /^(diff |---)/ q' "$p"`
		if [ ! -z "$author_str" ]; then
			GIT_AUTHOR_NAME=`echo $author_str | sed -e 's/ *<.*$//'`
			export GIT_AUTHOR_NAME="${GIT_AUTHOR_NAME:-" "}"
                        export GIT_AUTHOR_EMAIL="`echo $author_str | sed -e 's/[^<]*//'`"
		fi

		# must strip nano-second part otherwise git gets very
		# confused, and makes up strange timestamps from the past
		# (chances are it decides to interpret it as a unix
		# timestamp).
		export GIT_AUTHOR_DATE="`stat -c %y "$p" | sed -e '
s/^\([0-9]\{4\}\)-\([0-9]\{2\}\)-\([0-9]\{2\}\) \([0-9]\{2\}\):\([0-9]\{2\}\):\([0-9]\{2\}\)\.[0-9]* \(.*\)$/\1-\2-\3 \4:\5:\6 \7/'`"
		export GIT_COMMITTER_DATE="$GIT_AUTHOR_DATE"

		# commit
		treeish=`git write-tree`
		commitish=`git commit-tree $treeish -p $2 < "$TMP_MSG"`
		git update-ref HEAD $commitish

		# mark patch as applied
		git update-ref "refs/patches/$branch/$pname" HEAD

		rm -f "$TMP_MSG"
	)
}

# usage: push_patch patchname [bail_action]
push_patch()
{
	__push_patch_bail=0

	(
		TMP_LOG=`get_tmp_file log`

		p="$GUILT_DIR/$branch/$1"
		pname="$1"
		bail_action="$2"
		reject="--reject"

		assert_head_check
		cd_to_toplevel

		# apply the patch if and only if there is something to apply
		if [ `git apply --numstat "$p" | wc -l` -gt 0 ]; then
			if [ "$bail_action" = abort ]; then
				reject=""
			fi
			git apply -C$guilt_push_diff_context --index \
				$reject "$p" > /dev/null 2> "$TMP_LOG"
			__push_patch_bail=$?

			if [ $__push_patch_bail -ne 0 ]; then
				cat "$TMP_LOG" >&2
				if [ "$bail_action" = "abort" ]; then
					rm -f "$TMP_LOG" "$TMP_MSG"
					return $__push_patch_bail
				fi
			fi
		fi

<<<<<<< HEAD
		# grab a commit message out of the patch
		do_get_header "$p" > "$TMP_MSG"

		# make a default commit message if patch doesn't contain one
		[ ! -s "$TMP_MSG" ] && echo "patch $pname" > "$TMP_MSG"

		# extract a From line from the patch header, and set
		# GIT_AUTHOR_{NAME,EMAIL}
		author_str=`sed -n -e '/^From:/ { s/^From: //; p; q; }; /^(diff |---$|--- )/ q' "$p"`
		if [ ! -z "$author_str" ]; then
			GIT_AUTHOR_NAME=`echo $author_str | sed -e 's/ *<.*$//'`
			export GIT_AUTHOR_NAME="${GIT_AUTHOR_NAME:-" "}"
                        export GIT_AUTHOR_EMAIL="`echo $author_str | sed -e 's/[^<]*//'`"
		fi

		# must strip nano-second part otherwise git gets very
		# confused, and makes up strange timestamps from the past
		# (chances are it decides to interpret it as a unix
		# timestamp).
		export GIT_AUTHOR_DATE="`stat -c %y "$p" | sed -e '
s/^\([0-9]\{4\}\)-\([0-9]\{2\}\)-\([0-9]\{2\}\) \([0-9]\{2\}\):\([0-9]\{2\}\):\([0-9]\{2\}\)\.[0-9]* \(.*\)$/\1-\2-\3 \4:\5:\6 \7/'`"
		export GIT_COMMITTER_DATE="$GIT_AUTHOR_DATE"

		# commit
		treeish=`git write-tree`
		commitish=`git commit-tree $treeish -p HEAD < "$TMP_MSG"`
		git update-ref HEAD $commitish

		# mark patch as applied
		git update-ref "refs/patches/$branch/$pname" $commitish ""
=======
		commit "$pname" HEAD
>>>>>>> 10278340

		echo "$pname" >> $applied

		rm -f "$TMP_LOG"
	)

	# sub-shell funky-ness
	__push_patch_bail=$?

	return $__push_patch_bail
}

# usage: must_commit_first
must_commit_first()
{
	git update-index --refresh --unmerged -q > /dev/null
	[ `git diff-files | wc -l` -eq 0 ] || return $?
	[ `git diff-index HEAD | wc -l` -eq 0 ]
	return $?
}

# usage: fold_patch patchname
fold_patch()
{
	set -- "$1" "`get_top`"

	assert_head_check

	push_patch "$1"

	# merge the patch headers
	(
		pcur="$GUILT_DIR/$branch/$2"
		pnext="$GUILT_DIR/$branch/$1"
		TMP_CUR=`get_tmp_file diff-cur`
		TMP_NEXT=`get_tmp_file diff-next`
		TMP_DIFF=`get_tmp_file diff`
		do_get_full_header "$pcur" > "$TMP_CUR"
		do_get_full_header "$pnext" > "$TMP_NEXT"
		do_get_patch "$pcur" > "$TMP_DIFF"

		case "`stat -c %s \"$TMP_CUR\"`,`stat -c %s \"$TMP_NEXT\"`" in
			*,0)
				# since the new patch header is empty, we
				# don't have to do anything
				;;
			0,*)
				# current is empty; new is not
				mv "$pcur" "$pcur~"
				cat "$TMP_NEXT" > "$pcur"
				cat "$TMP_DIFF" >> "$pcur"
				;;
			*,*)
				mv "$pcur" "$pcur~"
				cat "$TMP_CUR" > "$pcur"
				echo >> "$pcur"
				echo "Header from folded patch '$1':" >> "$pcur"
				echo >> "$pcur"
				cat "$TMP_NEXT" >> "$pcur"
				cat "$TMP_DIFF" >> "$pcur"
				;;
		esac

		rm -f "$TMP_CUR" "$TMP_NEXT" "$TMP_DIFF"
	)

	__refresh_patch "$2" HEAD^^ 2 "" ""

	series_remove_patch "$1"
}

# usage: refresh_patch patchname gengitdiff incldiffstat
refresh_patch()
{
	__refresh_patch "$1" HEAD^ 1 "$2" "$3"
}

# usage: __refresh_patch patchname commitish number_of_commits gengitdiff
#			 incldiffstat
__refresh_patch()
{
	assert_head_check

	(
		TMP_DIFF=`get_tmp_file diff`

		cd "$TOP_DIR"
		p="$GUILT_DIR/$branch/$1"
		pname="$1"

		# get the patch header
		do_get_full_header "$p" > "$TMP_DIFF"

		[ ! -z "$4" ] && diffopts="-C -M --find-copies-harder"
		
		if [ ! -z "$5" ]; then
			(
				echo "---"
				git diff --stat $diffopts "$2"
				echo ""
			) >> "$TMP_DIFF"
		fi

		# get the new patch
		git diff $diffopts "$2" >> "$TMP_DIFF"

		# move the new patch in
		mv "$p" "$p~"
		mv "$TMP_DIFF" $p

		# commit
		commit "$pname" "HEAD~$3"

		# drop folded patches
		N=`expr "$3" - 1`

		# remove the patches refs
		tail -$N < "$applied" | remove_patch_refs

		head -n "-$N" < "$applied" > "$applied.tmp"
		mv "$applied.tmp" "$applied"
	)
}

# usage: munge_hash_range <hash range>
#
# this means:
#	<hash>			- one commit
#	<hash>..		- hash until head (excludes hash, includes head)
#	..<hash>		- until hash (includes hash)
#	<hash1>..<hash2>	- from hash to hash (inclusive)
#
# The output of this function is suitable to be passed to "git rev-list"
munge_hash_range()
{
	case "$1" in
		*..*..*|*\ *)
			# double .. or space is illegal
			return 1;;
		..*)
			# e.g., "..v0.10"
			echo ${1#..};;
		*..)
			# e.g., "v0.19.."
			echo ${1%..}..HEAD;;
		*..*)
			# e.g., "v0.19-rc1..v0.19"
			echo ${1%%..*}..${1#*..};;
		?*)
			# e.g., "v0.19"
			echo $1^..$1;;
		*)  # empty
			return 1;;
	esac
	return 0
}

# usage: get_tmp_file <prefix> [<opts>]
#
# Get a unique filename and create the file in a non-racy way
get_tmp_file()
{
	while true; do
		mktemp $2 "/tmp/guilt.$1.XXXXXXXXXXXXXXX" && break
	done
}

# usage: guilt_hook <hook name> <args....>
guilt_hook()
{
	__hookname="$1"
	[ ! -x "$GIT_DIR/hooks/guilt/$__hookname" ] && return 0

	shift

	"$GIT_DIR/hooks/guilt/$__hookname" "$@"
	return $?
}

#
# Some constants
#

# used for: git apply -C <val>
guilt_push_diff_context=1

#
# Parse any part of .git/config that belongs to us
#

#
# The following gets run every time this file is source'd
#

GUILT_DIR="$GIT_DIR/patches"

branch=`get_branch`

# most of the time we want to verify that the repo's branch has been
# initialized, but every once in a blue moon (e.g., we want to run guilt-init),
# we must avoid the checks
if [ -z "$DO_NOT_CHECK_BRANCH_EXISTENCE" ]; then
	verify_branch

	# do not check the status file format (guilt-repair needs this,
	# otherwise nothing can do what's necessary to bring the repo into a
	# useable state)
	if [ -z "$DO_NOT_CHECK_STATUS_FILE_FORMAT" ]; then
		[ -s "$GIT_DIR/patches/$branch/status" ] &&
			grep "^[0-9a-f]\{40\}:" "$GIT_DIR/patches/$branch/status" > /dev/null &&
			die "Status file appears to use old format, try guilt-repair --status"
	fi
fi

# very useful files
series="$GUILT_DIR/$branch/series"
applied="$GUILT_DIR/$branch/status"
guards_file="$GUILT_DIR/$branch/guards"

# determine a pager to use for anything interactive (fall back to more)
pager="more"
[ ! -z "$PAGER" ] && pager="$PAGER"<|MERGE_RESOLUTION|>--- conflicted
+++ resolved
@@ -489,7 +489,7 @@
 
 		# extract a From line from the patch header, and set
 		# GIT_AUTHOR_{NAME,EMAIL}
-		author_str=`sed -n -e '/^From:/ { s/^From: //; p; q; }; /^(diff |---)/ q' "$p"`
+		author_str=`sed -n -e '/^From:/ { s/^From: //; p; q; }; /^(diff |---$|--- )/ q' "$p"`
 		if [ ! -z "$author_str" ]; then
 			GIT_AUTHOR_NAME=`echo $author_str | sed -e 's/ *<.*$//'`
 			export GIT_AUTHOR_NAME="${GIT_AUTHOR_NAME:-" "}"
@@ -550,40 +550,7 @@
 			fi
 		fi
 
-<<<<<<< HEAD
-		# grab a commit message out of the patch
-		do_get_header "$p" > "$TMP_MSG"
-
-		# make a default commit message if patch doesn't contain one
-		[ ! -s "$TMP_MSG" ] && echo "patch $pname" > "$TMP_MSG"
-
-		# extract a From line from the patch header, and set
-		# GIT_AUTHOR_{NAME,EMAIL}
-		author_str=`sed -n -e '/^From:/ { s/^From: //; p; q; }; /^(diff |---$|--- )/ q' "$p"`
-		if [ ! -z "$author_str" ]; then
-			GIT_AUTHOR_NAME=`echo $author_str | sed -e 's/ *<.*$//'`
-			export GIT_AUTHOR_NAME="${GIT_AUTHOR_NAME:-" "}"
-                        export GIT_AUTHOR_EMAIL="`echo $author_str | sed -e 's/[^<]*//'`"
-		fi
-
-		# must strip nano-second part otherwise git gets very
-		# confused, and makes up strange timestamps from the past
-		# (chances are it decides to interpret it as a unix
-		# timestamp).
-		export GIT_AUTHOR_DATE="`stat -c %y "$p" | sed -e '
-s/^\([0-9]\{4\}\)-\([0-9]\{2\}\)-\([0-9]\{2\}\) \([0-9]\{2\}\):\([0-9]\{2\}\):\([0-9]\{2\}\)\.[0-9]* \(.*\)$/\1-\2-\3 \4:\5:\6 \7/'`"
-		export GIT_COMMITTER_DATE="$GIT_AUTHOR_DATE"
-
-		# commit
-		treeish=`git write-tree`
-		commitish=`git commit-tree $treeish -p HEAD < "$TMP_MSG"`
-		git update-ref HEAD $commitish
-
-		# mark patch as applied
-		git update-ref "refs/patches/$branch/$pname" $commitish ""
-=======
 		commit "$pname" HEAD
->>>>>>> 10278340
 
 		echo "$pname" >> $applied
 
