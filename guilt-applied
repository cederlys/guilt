--- conflicted
+++ resolved
@@ -5,13 +5,9 @@
 
 source "`dirname $0`/guilt"
 
-<<<<<<< HEAD
 if [ $# -ne 0 ]; then
 	print_usage
 	exit 1
 fi
 
-cat $applied
-=======
-cat $applied | cut -d: -f 2-
->>>>>>> 38f7bd1a
+cat $applied | cut -d: -f 2-