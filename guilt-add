--- conflicted
+++ resolved
@@ -5,9 +5,6 @@
 
 source "`dirname $0`/guilt"
 
-<<<<<<< HEAD
-git-add -- "$@"
-=======
 USAGE="$USAGE <file>..."
 
 if [ $# -lt 1 ]; then
@@ -15,5 +12,4 @@
 	exit 1
 fi
 
-git-add "$@"
->>>>>>> 197318ec
+git-add -- "$@"
