--- conflicted
+++ resolved
@@ -3,13 +3,8 @@
 # Copyright (c) Josef "Jeff" Sipek, 2006, 2007
 #
 
-<<<<<<< HEAD
 USAGE="[-v | -g]"
-. guilt
-=======
-USAGE="[-v]"
 . `dirname $0`/guilt
->>>>>>> ba834720
 
 while case "$#" in 0) break ;; esac
 do
@@ -24,7 +19,6 @@
 	shift
 done
 
-<<<<<<< HEAD
 if [ ! -z "$gui" ]; then
 	[ -z "`get_top`" ] && die "No patches applied."
 	bottom=`head -1 $applied | cut -d: -f1`
@@ -38,13 +32,10 @@
 
 	gitk $range
 elif [ -z "$verbose" ]; then
-=======
-if ! [ -n "$verbose" ]; then
->>>>>>> ba834720
 	get_series
 else
 	prefix="+"
-	top=$(get_top)
+	top=`get_top`
 
 	get_series |
 	while read patch; do
